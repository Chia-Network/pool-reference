--- conflicted
+++ resolved
@@ -79,12 +79,8 @@
 
 2. Create three keys, one which will be used for the block rewards from the blockchain, one to receive the pool fee that is kept by the pool, and the third to be a wallet that acts as a test user.
 
-<<<<<<< HEAD
-3. Change the `wallet_fingerprint` and `wallet_id` in the `pool-reference/config.yaml` config file, using the information from the first key you created in step 2. These can be obtained by doing `chia wallet show`.
-=======
 3. Change the `wallet_fingerprint` and `wallet_id` in the `config.yaml` config file, using the information from the first
 key you created in step 2. These can be obtained by doing `chia wallet show`.
->>>>>>> 862c9f82
 
 4. Do `chia keys show` and get the first address for each of the keys created in step 2. Put these into the `config.yaml` 
 config file in `default_target_address` and `pool_fee_address` respectively.
@@ -123,9 +119,8 @@
  You can start with small k25 plots and see if partials are submitted from the farmer to the pool server. The output
 will be the following in the pool if everything is working:
 ```
-INFO:root:Returning {'points_balance': 82629918227, 'current_difficulty': 1963211364}, time: 0.017535686492919922 singleton: 0x1f8dab79a614a82f9834c8f395f5fe195ae020807169b71a10218b9788a7a573
+INFO:root:Returning {'current_difficulty': 1963211364}, time: 0.017535686492919922 singleton: 0x1f8dab79a614a82f9834c8f395f5fe195ae020807169b71a10218b9788a7a573
 ```
     
-Note that switching pools is still not enabled, but will be added very shortly. Please
-send a message to @sorgente711 on keybase if you have questions about the 9 steps explained above. All other questions
+Please send a message to @sorgente711 on keybase if you have questions about the 9 steps explained above. All other questions
 should be send to the #pools channel in keybase. 
