--- conflicted
+++ resolved
@@ -177,15 +177,12 @@
         last_solution = absorb_spend[0]
         all_spends += absorb_spend
         # TODO(pool): handle the case where the cost exceeds the size of the block
-<<<<<<< HEAD
         # TODO(pool): If you want to add a fee, you should do the following:
         #  - only absorb one reward at a time
         #  - spend the coin that you are receiving in the same spend bundle that it is created
         #  - create an output with slightly less XCH, to yourself. for example, 1.7499 XCH
         #  - The remaining value will automatically be used as a fee
 
-=======
     if len(all_spends) == 0:
         return None
->>>>>>> 7dfda32d
     return SpendBundle(all_spends, G2Element())