import asyncio
import logging
import pathlib
import time
import traceback
from asyncio import Task
from typing import Dict, Optional, Tuple, Callable

import os
import yaml

from blspy import AugSchemeMPL, G1Element
from chia.pools.pool_wallet_info import PoolState, PoolSingletonState
from chia.protocols.pool_protocol import (
    PoolErrorCode,
    PostPartialRequest,
    PostPartialResponse,
    PostFarmerRequest,
    PostFarmerResponse,
    PutFarmerRequest,
    PutFarmerResponse,
    POOL_PROTOCOL_VERSION,
)
from chia.rpc.wallet_rpc_client import WalletRpcClient
from chia.types.coin_record import CoinRecord
from chia.types.coin_solution import CoinSolution
from chia.util.bech32m import decode_puzzle_hash
from chia.consensus.constants import ConsensusConstants
from chia.util.ints import uint8, uint16, uint32, uint64
from chia.util.byte_types import hexstr_to_bytes
from chia.util.default_root import DEFAULT_ROOT_PATH
from chia.rpc.full_node_rpc_client import FullNodeRpcClient
from chia.full_node.signage_point import SignagePoint
from chia.types.end_of_slot_bundle import EndOfSubSlotBundle
from chia.types.blockchain_format.sized_bytes import bytes32
from chia.consensus.pot_iterations import calculate_iterations_quality
from chia.util.lru_cache import LRUCache
from chia.util.chia_logging import initialize_logging
from chia.pools.pool_puzzles import (
    get_delayed_puz_info_from_launcher_spend,
    launcher_id_to_p2_puzzle_hash,
)

from .blockchain_state import StateKeeper
from .difficulty_adjustment import get_new_difficulty
from .payment_manger.abstract import AbstractPaymentManager
from .payment_manger.default import DefaultPaymentManager
from .singleton import get_singleton_state, get_coin_spend
from .store.abstract import AbstractPoolStore
from .store.sqlite_store import SqlitePoolStore
from .record import FarmerRecord
from .util import error_dict, RequestMetadata


class Pool:
    def __init__(self, config: Dict, constants: ConsensusConstants, pool_store: Optional[AbstractPoolStore] = None,
                 difficulty_function: Callable = get_new_difficulty,
                 payment_manger: Optional[DefaultPaymentManager] = None):
        self.follow_singleton_tasks: Dict[bytes32, asyncio.Task] = {}
        self.log = logging
        # If you want to log to a file: use filename='example.log', encoding='utf-8'
        self.log.basicConfig(level=logging.INFO)

        # We load our configurations from here
        with open(os.getcwd() + "/config.yaml") as f:
            pool_config: Dict = yaml.safe_load(f)

        initialize_logging("pool", pool_config["logging"], pathlib.Path(pool_config["logging"]["log_path"]))

        # Set our pool info here
        self.info_default_res = pool_config["pool_info"]["default_res"]
        self.info_name = pool_config["pool_info"]["name"]
        self.info_logo_url = pool_config["pool_info"]["logo_url"]
        self.info_description = pool_config["pool_info"]["description"]
        self.welcome_message = pool_config["welcome_message"]

        self.config = config
        self.constants = constants

        self.store: AbstractPoolStore = pool_store or SqlitePoolStore()
        self.pool_fee = pool_config["pool_fee"]

        self.payment_manager: AbstractPaymentManager = payment_manger or DefaultPaymentManager(
            self.log, pool_config, self.constants)

        # This number should be held constant and be consistent for every pool in the network. DO NOT CHANGE
        self.iters_limit = self.constants.POOL_SUB_SLOT_ITERS // 64

        # This number should not be changed, since users will put this into their singletons
        self.relative_lock_height = uint32(pool_config["relative_lock_height"])

        # TODO(pool): potentially tweak these numbers for security and performance
        # This is what the user enters into the input field. This exact value will be stored on the blockchain
        self.pool_url = pool_config["pool_url"]
        self.min_difficulty = uint64(pool_config["min_difficulty"])  # 10 difficulty is about 1 proof a day per plot
        self.default_difficulty: uint64 = uint64(pool_config["default_difficulty"])
        self.difficulty_function: Callable = difficulty_function

        self.pending_point_partials: Optional[asyncio.Queue] = None
        self.recent_points_added: LRUCache = LRUCache(20000)

        # The time in minutes for an authentication token to be valid. See "Farmer authentication" in SPECIFICATION.md
        self.authentication_token_timeout: uint8 = pool_config["authentication_token_timeout"]

        # This is where the block rewards will get paid out to. The pool needs to support this address forever,
        # since the farmers will encode it into their singleton on the blockchain. WARNING: the default pool code
        # completely spends this wallet and distributes it to users, do don't put any additional funds in here
        # that you do not want to distribute. Even if the funds are in a different address than this one, they WILL
        # be spent by this code! So only put funds that you want to distribute to pool members here.

        # Using 2164248527
        self.default_target_puzzle_hash: bytes32 = bytes32(decode_puzzle_hash(pool_config["default_target_address"]))

        # This is the wallet fingerprint and ID for the wallet spending the funds from `self.default_target_puzzle_hash`
        self.wallet_fingerprint = pool_config["wallet_fingerprint"]
        self.wallet_id = pool_config["wallet_id"]

        # We need to check for slow farmers. If farmers cannot submit proofs in time, they won't be able to win
        # any rewards either. This number can be tweaked to be more or less strict. More strict ensures everyone
        # gets high rewards, but it might cause some of the slower farmers to not be able to participate in the pool.
        self.partial_time_limit: int = pool_config["partial_time_limit"]

        # There is always a risk of a reorg, in which case we cannot reward farmers that submitted partials in that
        # reorg. That is why we have a time delay before changing any account points.
        self.partial_confirmation_delay: int = pool_config["partial_confirmation_delay"]

        # Only allow PUT /farmer per launcher_id every n seconds to prevent difficulty change attacks.
        self.farmer_update_blocked: set = set()
        self.farmer_update_cooldown_seconds: int = 600

        # After this many confirmations, a transaction is considered final and irreversible
        self.confirmation_security_threshold = pool_config["confirmation_security_threshold"]

        # We target these many partials for this number of seconds. We adjust after receiving this many partials.
        self.number_of_partials_target: int = pool_config["number_of_partials_target"]
        self.time_target: int = pool_config["time_target"]

        # Tasks (infinite While loops) for different purposes
        self.confirm_partials_loop_task: Optional[asyncio.Task] = None

        self.node_rpc_client: Optional[FullNodeRpcClient] = None
        self.node_rpc_port = pool_config["node_rpc_port"]
        self.wallet_rpc_client: Optional[WalletRpcClient] = None
        self.wallet_rpc_port = pool_config["wallet_rpc_port"]

        self.state_keeper = StateKeeper(self.log, self.wallet_fingerprint)

    async def start(self):
        await self.store.connect()
        self.pending_point_partials = asyncio.Queue()

        await self.init_node_rpc()
        await self.init_wallet_rpc()

        await self.state_keeper.start(self.node_rpc_client, self.wallet_rpc_client)
        await self.payment_manager.start(self.node_rpc_client, self.wallet_rpc_client, self.store, self.state_keeper)

        self.confirm_partials_loop_task = asyncio.create_task(self.confirm_partials_loop())

    async def init_node_rpc(self):
        self.node_rpc_client = await FullNodeRpcClient.create(
            self.config["self_hostname"], uint16(self.node_rpc_port), DEFAULT_ROOT_PATH, self.config
        )

    async def init_wallet_rpc(self):
        self.wallet_rpc_client = await WalletRpcClient.create(
            self.config["self_hostname"], uint16(self.wallet_rpc_port), DEFAULT_ROOT_PATH, self.config
        )
        res = await self.wallet_rpc_client.log_in_and_skip(fingerprint=self.wallet_fingerprint)
        if not res["success"]:
            raise ValueError(f"Error logging in: {res['error']}. Make sure your config fingerprint is correct.")
        self.log.info(f"Logging in: {res}")
        res = await self.wallet_rpc_client.get_wallet_balance(self.wallet_id)
        self.log.info(f"Obtaining balance: {res}")

    async def stop(self):
        if self.confirm_partials_loop_task is not None:
            self.confirm_partials_loop_task.cancel()

        await self.state_keeper.stop()
        self.wallet_rpc_client.close()
        await self.wallet_rpc_client.await_closed()
        self.node_rpc_client.close()
        await self.node_rpc_client.await_closed()
        await self.store.close()

    async def confirm_partials_loop(self):
        """
        Pulls things from the queue of partials one at a time, and adjusts balances.
        """

        while True:
            try:
                # The points are based on the difficulty at the time of partial submission, not at the time of
                # confirmation
                partial, time_received, points_received = await self.pending_point_partials.get()

                # Wait a few minutes to check if partial is still valid in the blockchain (no reorgs)
                await asyncio.sleep((max(0, time_received + self.partial_confirmation_delay - time.time() - 5)))

                # Starts a task to check the remaining things for this partial and optionally update points
                asyncio.create_task(self.check_and_confirm_partial(partial, points_received))
            except asyncio.CancelledError:
                self.log.info("Cancelled confirm partials loop, closing")
                return
            except Exception as e:
                self.log.error(f"Unexpected error: {e}")

    async def check_and_confirm_partial(self, partial: PostPartialRequest, points_received: uint64) -> None:
        try:
            # TODO(pool): these lookups to the full node are not efficient and can be cached, especially for
            #  scaling to many users
            if partial.payload.end_of_sub_slot:
                response = await self.node_rpc_client.get_recent_signage_point_or_eos(None, partial.payload.sp_hash)
                if response is None or response["reverted"]:
                    self.log.info(f"Partial EOS reverted: {partial.payload.sp_hash}")
                    return
            else:
                response = await self.node_rpc_client.get_recent_signage_point_or_eos(partial.payload.sp_hash, None)
                if response is None or response["reverted"]:
                    self.log.info(f"Partial SP reverted: {partial.payload.sp_hash}")
                    return

            # Now we know that the partial came on time, but also that the signage point / EOS is still in the
            # blockchain. We need to check for double submissions.
            pos_hash = partial.payload.proof_of_space.get_hash()
            if self.recent_points_added.get(pos_hash):
                self.log.info(f"Double signage point submitted for proof: {partial.payload}")
                return
            self.recent_points_added.put(pos_hash, uint64(1))

            # Now we need to check to see that the singleton in the blockchain is still assigned to this pool
            singleton_state_tuple: Optional[
                Tuple[CoinSolution, PoolState, bool]
            ] = await self.get_and_validate_singleton_state(partial.payload.launcher_id)

            if singleton_state_tuple is None:
                self.log.info(f"Invalid singleton {partial.payload.launcher_id}")
                return

            _, _, is_member = singleton_state_tuple
            if not is_member:
                self.log.info(f"Singleton is not assigned to this pool")
                return

            async with self.store.lock:
                farmer_record: Optional[FarmerRecord] = await self.store.get_farmer_record(partial.payload.launcher_id)

                assert (
                    partial.payload.proof_of_space.pool_contract_puzzle_hash == farmer_record.p2_singleton_puzzle_hash
                )

                if farmer_record.is_pool_member:
                    await self.store.add_partial(partial.payload.launcher_id, uint64(int(time.time())), points_received)
                    self.log.info(f"Farmer {farmer_record.launcher_id} updated points to: " f"{farmer_record.points + points_received}")
        except Exception as e:
            error_stack = traceback.format_exc()
            self.log.error(f"Exception in confirming partial: {e} {error_stack}")

    async def add_farmer(self, request: PostFarmerRequest, metadata: RequestMetadata) -> Dict:
        async with self.store.lock:
            farmer_record: Optional[FarmerRecord] = await self.store.get_farmer_record(request.payload.launcher_id)
            if farmer_record is not None:
                return error_dict(
                    PoolErrorCode.FARMER_ALREADY_KNOWN,
                    f"Farmer with launcher_id {request.payload.launcher_id} already known.",
                )

            singleton_state_tuple: Optional[
                Tuple[CoinSolution, PoolState, bool]
            ] = await self.get_and_validate_singleton_state(request.payload.launcher_id)

            if singleton_state_tuple is None:
                return error_dict(PoolErrorCode.INVALID_SINGLETON, f"Invalid singleton {request.payload.launcher_id}")

            last_spend, last_state, is_member = singleton_state_tuple
            if is_member is None:
                return error_dict(PoolErrorCode.INVALID_SINGLETON, f"Singleton is not assigned to this pool")

            if (
                request.payload.suggested_difficulty is None
                or request.payload.suggested_difficulty < self.min_difficulty
            ):
                difficulty: uint64 = self.default_difficulty
            else:
                difficulty = request.payload.suggested_difficulty

            if len(hexstr_to_bytes(request.payload.payout_instructions)) != 32:
                return error_dict(
                    PoolErrorCode.INVALID_PAYOUT_INSTRUCTIONS,
                    f"Payout instructions must be an xch address for this pool.",
                )

            if not AugSchemeMPL.verify(last_state.owner_pubkey, request.payload.get_hash(), request.signature):
                return error_dict(PoolErrorCode.INVALID_SIGNATURE, f"Invalid signature")

            launcher_coin: Optional[CoinRecord] = await self.node_rpc_client.get_coin_record_by_name(
                request.payload.launcher_id
            )
            assert launcher_coin is not None and launcher_coin.spent

            launcher_solution: Optional[CoinSolution] = await get_coin_spend(self.node_rpc_client, launcher_coin)
            delay_time, delay_puzzle_hash = get_delayed_puz_info_from_launcher_spend(launcher_solution)

            if delay_time < 3600:
                return error_dict(PoolErrorCode.DELAY_TIME_TOO_SHORT, f"Delay time too short, must be at least 1 hour")

            p2_singleton_puzzle_hash = launcher_id_to_p2_puzzle_hash(
                request.payload.launcher_id, delay_time, delay_puzzle_hash
            )

            farmer_record = FarmerRecord(
                request.payload.launcher_id,
                p2_singleton_puzzle_hash,
                delay_time,
                delay_puzzle_hash,
                request.payload.authentication_public_key,
                last_spend,
                last_state,
                uint64(0),
                difficulty,
                request.payload.payout_instructions,
                True,
            )
<<<<<<< HEAD
            await self.store.add_farmer_record(farmer_record)
            self.payment_manager.register_new_farmer(farmer_record)
=======
            self.scan_p2_singleton_puzzle_hashes.add(p2_singleton_puzzle_hash)
            await self.store.add_farmer_record(farmer_record, metadata)
>>>>>>> e9f85371

            return PostFarmerResponse(self.welcome_message).to_json_dict()

    async def update_farmer(self, request: PutFarmerRequest) -> Dict:
        launcher_id = request.payload.launcher_id
        # First check if this launcher_id is currently blocked for farmer updates, if so there is no reason to validate
        # all the stuff below
        if launcher_id in self.farmer_update_blocked:
            return error_dict(PoolErrorCode.REQUEST_FAILED, f"Cannot update farmer yet.")
        farmer_record: Optional[FarmerRecord] = await self.store.get_farmer_record(launcher_id)
        if farmer_record is None:
            return error_dict(PoolErrorCode.FARMER_NOT_KNOWN, f"Farmer with launcher_id {launcher_id} not known.")

        singleton_state_tuple: Optional[
            Tuple[CoinSolution, PoolState, bool]
        ] = await self.get_and_validate_singleton_state(launcher_id)

        if singleton_state_tuple is None:
            return error_dict(PoolErrorCode.INVALID_SINGLETON, f"Invalid singleton {request.payload.launcher_id}")

        last_spend, last_state, is_member = singleton_state_tuple
        if is_member is None:
            return error_dict(PoolErrorCode.INVALID_SINGLETON, f"Singleton is not assigned to this pool")

        if not AugSchemeMPL.verify(last_state.owner_pubkey, request.payload.get_hash(), request.signature):
            return error_dict(PoolErrorCode.INVALID_SIGNATURE, f"Invalid signature")

        farmer_dict = farmer_record.to_json_dict()
        response_dict = {}
        if request.payload.authentication_public_key is not None:
            is_new_value = farmer_record.authentication_public_key != request.payload.authentication_public_key
            response_dict["authentication_public_key"] = is_new_value
            if is_new_value:
                farmer_dict["authentication_public_key"] = request.payload.authentication_public_key

        if request.payload.payout_instructions is not None:
            is_new_value = (
                farmer_record.payout_instructions != request.payload.payout_instructions
                and request.payload.payout_instructions is not None
                and len(hexstr_to_bytes(request.payload.payout_instructions)) == 32
            )
            response_dict["payout_instructions"] = is_new_value
            if is_new_value:
                farmer_dict["payout_instructions"] = request.payload.payout_instructions

        if request.payload.suggested_difficulty is not None:
            is_new_value = (
                farmer_record.suggested_difficulty != request.payload.suggested_difficulty
                and request.payload.suggested_difficulty is not None
                and request.payload.suggested_difficulty >= self.min_difficulty
            )
            response_dict["suggested_difficulty"] = is_new_value
            if is_new_value:
                farmer_dict["difficulty"] = request.payload.suggested_difficulty

        async def update_farmer_later():
            await asyncio.sleep(self.farmer_update_cooldown_seconds)
            await self.store.add_farmer_record(FarmerRecord.from_json_dict(farmer_dict))
            self.farmer_update_blocked.remove(launcher_id)
            self.log.info(f"Updated farmer: {response_dict}")

        self.farmer_update_blocked.add(launcher_id)
        await asyncio.create_task(update_farmer_later())

        # TODO Fix chia-blockchain's Streamable implementation to support Optional in `from_json_dict`, then use
        # PutFarmerResponse here and in the trace up.
        return response_dict

    async def get_and_validate_singleton_state(
        self, launcher_id: bytes32
    ) -> Optional[Tuple[CoinSolution, PoolState, bool]]:
        """
        :return: the state of the singleton, if it currently exists in the blockchain, and if it is assigned to
        our pool, with the correct parameters. Otherwise, None. Note that this state must be buried (recent state
        changes are not returned)
        """
        singleton_task: Optional[Task] = self.follow_singleton_tasks.get(launcher_id, None)
        remove_after = False
        farmer_rec = None
        if singleton_task is None or singleton_task.done():
            farmer_rec: Optional[FarmerRecord] = await self.store.get_farmer_record(launcher_id)
            singleton_task = asyncio.create_task(
                get_singleton_state(
                    self.node_rpc_client,
                    launcher_id,
                    farmer_rec,
                    self.state_keeper.blockchain_state["peak"].height,
                    self.confirmation_security_threshold,
                    self.constants.GENESIS_CHALLENGE,
                )
            )
            self.follow_singleton_tasks[launcher_id] = singleton_task
            remove_after = True

        optional_result: Optional[Tuple[CoinSolution, PoolState, PoolState]] = await singleton_task
        if remove_after and launcher_id in self.follow_singleton_tasks:
            await self.follow_singleton_tasks.pop(launcher_id)

        if optional_result is None:
            return None

        buried_singleton_tip, buried_singleton_tip_state, singleton_tip_state = optional_result

        # Validate state of the singleton
        is_pool_member = True
        if singleton_tip_state.target_puzzle_hash != self.default_target_puzzle_hash:
            self.log.info(
                f"Wrong target puzzle hash: {singleton_tip_state.target_puzzle_hash} for launcher_id {launcher_id}"
            )
            is_pool_member = False
        elif singleton_tip_state.relative_lock_height != self.relative_lock_height:
            self.log.info(
                f"Wrong relative lock height: {singleton_tip_state.relative_lock_height} for launcher_id {launcher_id}"
            )
            is_pool_member = False
        elif singleton_tip_state.version != POOL_PROTOCOL_VERSION:
            self.log.info(f"Wrong version {singleton_tip_state.version} for launcher_id {launcher_id}")
            is_pool_member = False
        elif singleton_tip_state.state == PoolSingletonState.SELF_POOLING.value:
            self.log.info(f"Invalid singleton state {singleton_tip_state.state} for launcher_id {launcher_id}")
            is_pool_member = False
        elif singleton_tip_state.state == PoolSingletonState.LEAVING_POOL.value:
            coin_record: Optional[CoinRecord] = await self.node_rpc_client.get_coin_record_by_name(
                buried_singleton_tip.coin.name()
            )
            assert coin_record is not None
            if self.state_keeper.blockchain_state["peak"].height - coin_record.confirmed_block_index > self.relative_lock_height:
                self.log.info(f"launcher_id {launcher_id} got enough confirmations to leave the pool")
                is_pool_member = False

        self.log.info(f"Is {launcher_id} pool member: {is_pool_member}")

        if farmer_rec is not None and (
            farmer_rec.singleton_tip != buried_singleton_tip
            or farmer_rec.singleton_tip_state != buried_singleton_tip_state
        ):
            # This means the singleton has been changed in the blockchain (either by us or someone else). We
            # still keep track of this singleton if the farmer has changed to a different pool, in case they
            # switch back.
            self.log.info(f"Updating singleton state for {launcher_id}")
            await self.store.update_singleton(
                launcher_id, buried_singleton_tip, buried_singleton_tip_state, is_pool_member
            )

        return buried_singleton_tip, buried_singleton_tip_state, is_pool_member

    async def process_partial(
        self,
        partial: PostPartialRequest,
        farmer_record: FarmerRecord,
        time_received_partial: uint64,
    ) -> Dict:
        # Validate signatures
        message: bytes32 = partial.payload.get_hash()
        pk1: G1Element = partial.payload.proof_of_space.plot_public_key
        pk2: G1Element = farmer_record.authentication_public_key
        valid_sig = AugSchemeMPL.aggregate_verify([pk1, pk2], [message, message], partial.aggregate_signature)
        if not valid_sig:
            return error_dict(
                PoolErrorCode.INVALID_SIGNATURE,
                f"The aggregate signature is invalid {partial.aggregate_signature}",
            )

        if partial.payload.proof_of_space.pool_contract_puzzle_hash != farmer_record.p2_singleton_puzzle_hash:
            return error_dict(
                PoolErrorCode.INVALID_P2_SINGLETON_PUZZLE_HASH,
                f"Invalid pool contract puzzle hash {partial.payload.proof_of_space.pool_contract_puzzle_hash}",
            )

        async def get_signage_point_or_eos():
            if partial.payload.end_of_sub_slot:
                return await self.node_rpc_client.get_recent_signage_point_or_eos(None, partial.payload.sp_hash)
            else:
                return await self.node_rpc_client.get_recent_signage_point_or_eos(partial.payload.sp_hash, None)

        response = await get_signage_point_or_eos()
        if response is None:
            # Try again after 10 seconds in case we just didn't yet receive the signage point
            await asyncio.sleep(10)
            response = await get_signage_point_or_eos()

        if response is None or response["reverted"]:
            return error_dict(
                PoolErrorCode.NOT_FOUND, f"Did not find signage point or EOS {partial.payload.sp_hash}, {response}"
            )
        node_time_received_sp = response["time_received"]

        signage_point: Optional[SignagePoint] = response.get("signage_point", None)
        end_of_sub_slot: Optional[EndOfSubSlotBundle] = response.get("eos", None)

        if time_received_partial - node_time_received_sp > self.partial_time_limit:
            return error_dict(
                PoolErrorCode.TOO_LATE,
                f"Received partial in {time_received_partial - node_time_received_sp}. "
                f"Make sure your proof of space lookups are fast, and network connectivity is good."
                f"Response must happen in less than {self.partial_time_limit} seconds. NAS or network"
                f" farming can be an issue",
            )

        # Validate the proof
        if signage_point is not None:
            challenge_hash: bytes32 = signage_point.cc_vdf.challenge
        else:
            challenge_hash = end_of_sub_slot.challenge_chain.get_hash()

        quality_string: Optional[bytes32] = partial.payload.proof_of_space.verify_and_get_quality_string(
            self.constants, challenge_hash, partial.payload.sp_hash
        )
        if quality_string is None:
            return error_dict(PoolErrorCode.INVALID_PROOF, f"Invalid proof of space {partial.payload.sp_hash}")

        current_difficulty = farmer_record.difficulty
        required_iters: uint64 = calculate_iterations_quality(
            self.constants.DIFFICULTY_CONSTANT_FACTOR,
            quality_string,
            partial.payload.proof_of_space.size,
            current_difficulty,
            partial.payload.sp_hash,
        )

        if required_iters >= self.iters_limit:
            return error_dict(
                PoolErrorCode.PROOF_NOT_GOOD_ENOUGH,
                f"Proof of space has required iters {required_iters}, too high for difficulty " f"{current_difficulty}",
            )

        await self.pending_point_partials.put((partial, time_received_partial, current_difficulty))

        async with self.store.lock:
            # Obtains the new record in case we just updated difficulty
            farmer_record: Optional[FarmerRecord] = await self.store.get_farmer_record(partial.payload.launcher_id)
            if farmer_record is not None:
                current_difficulty = farmer_record.difficulty
                # Decide whether to update the difficulty
                recent_partials = await self.store.get_recent_partials(
                    partial.payload.launcher_id, self.number_of_partials_target
                )
                # Only update the difficulty if we meet certain conditions
                new_difficulty: uint64 = self.difficulty_function(
                    recent_partials,
                    int(self.number_of_partials_target),
                    int(self.time_target),
                    current_difficulty,
                    time_received_partial,
                    self.min_difficulty,
                )

                if current_difficulty != new_difficulty:
                    await self.store.update_difficulty(partial.payload.launcher_id, new_difficulty)
                    current_difficulty = new_difficulty

        return PostPartialResponse(current_difficulty).to_json_dict()<|MERGE_RESOLUTION|>--- conflicted
+++ resolved
@@ -322,13 +322,8 @@
                 request.payload.payout_instructions,
                 True,
             )
-<<<<<<< HEAD
             await self.store.add_farmer_record(farmer_record)
-            self.payment_manager.register_new_farmer(farmer_record)
-=======
-            self.scan_p2_singleton_puzzle_hashes.add(p2_singleton_puzzle_hash)
-            await self.store.add_farmer_record(farmer_record, metadata)
->>>>>>> e9f85371
+            self.payment_manager.register_new_farmer(farmer_record, metadata)
 
             return PostFarmerResponse(self.welcome_message).to_json_dict()
 
