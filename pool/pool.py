import asyncio
import dataclasses
import logging
import time
import traceback
from asyncio import Task
from secrets import token_bytes
from typing import Dict, Optional, Set, List, Tuple

from blspy import AugSchemeMPL, PrivateKey, G1Element
from chia.pools.pool_wallet_info import PoolState
from chia.protocols.pool_protocol import SubmitPartial
from chia.rpc.wallet_rpc_client import WalletRpcClient
from chia.types.blockchain_format.coin import Coin
from chia.types.coin_record import CoinRecord
from chia.util.bech32m import decode_puzzle_hash
from chia.consensus.constants import ConsensusConstants
from chia.util.ints import uint64, uint16, uint32
from chia.util.default_root import DEFAULT_ROOT_PATH
from chia.rpc.full_node_rpc_client import FullNodeRpcClient
from chia.full_node.signage_point import SignagePoint
from chia.types.end_of_slot_bundle import EndOfSubSlotBundle
from chia.types.blockchain_format.sized_bytes import bytes32
from chia.consensus.pot_iterations import calculate_iterations_quality
from chia.util.lru_cache import LRUCache
from chia.wallet.transaction_record import TransactionRecord
from chia.pools.pool_puzzles import launcher_id_to_p2_puzzle_hash

from difficulty_adjustment import get_new_difficulty
from error_codes import PoolErr
from singleton import create_absorb_transaction
from store import FarmerRecord, PoolStore


@dataclasses.dataclass
class SingletonState:
    pool_url: str
    pool_puzzle_hash: bytes32
    relative_lock_height: uint32
    minimum_difficulty: uint64
    escaping: bool
    blockchain_height: uint32
    singleton_coin_id: bytes32


class Pool:
    def __init__(self, private_key: PrivateKey, config: Dict, constants: ConsensusConstants):
        self.follow_singleton_tasks: Dict[bytes32, asyncio.Task] = {}
        self.log = logging
        # If you want to log to a file: use filename='example.log', encoding='utf-8'
        self.log.basicConfig(level=logging.INFO)

        self.private_key = private_key
        self.public_key: G1Element = private_key.get_g1()
        self.config = config
        self.constants = constants
        self.node_rpc_client = None
        self.wallet_rpc_client = None

        self.store: Optional[PoolStore] = None

        self.pool_fee = 0.01

        # This number should be held constant and be consistent for every pool in the network. DO NOT CHANGE
        self.iters_limit = self.constants.POOL_SUB_SLOT_ITERS // 64

        # This number should not be changed, since users will put this into their singletons
        self.relative_lock_height = uint32(100)

        # TODO(pool): potentially tweak these numbers for security and performance
        self.pool_url = "https://myreferencepool.com"
        self.min_difficulty = uint64(10)  # 10 difficulty is about 1 proof a day per plot
        self.default_difficulty: uint64 = uint64(10)

        self.pending_point_partials: Optional[asyncio.Queue] = None
        self.recent_points_added: LRUCache = LRUCache(20000)

        # This is where the block rewards will get paid out to. The pool needs to support this address forever,
        # since the farmers will encode it into their singleton on the blockchain. WARNING: the default pool code
        # completely spends this wallet and distributes it to users, do don't put any additional funds in here
        # that you do not want to distribute. Even if the funds are in a different address than this one, they WILL
        # be spent by this code! So only put funds that you want to distribute to pool members here.

        # Using 2164248527
        self.default_target_puzzle_hash: bytes32 = bytes32(
            decode_puzzle_hash("txch16mhvz4cpzwq9dmds5lkjk22h34wftcc0xx728zmqwnla2wy2gl0qancuzs")
        )

        # The pool fees will be sent to this address. This MUST be on a different key than the target_puzzle_hash,
        # otherwise, the fees will be sent to the users. Using 690783650
        self.pool_fee_puzzle_hash: bytes32 = bytes32(
            decode_puzzle_hash("txch1ww8m7ttxuc2ng6qlthk609hkrt25mklcuqn882rkngnygeuu8fks36ckvs")
        )

        # This is the wallet fingerprint and ID for the wallet spending the funds from `self.default_target_puzzle_hash`
        self.wallet_fingerprint = 2164248527
        self.wallet_id = "1"

        # We need to check for slow farmers. If farmers cannot submit proofs in time, they won't be able to win
        # any rewards either. This number can be tweaked to be more or less strict. More strict ensures everyone
        # gets high rewards, but it might cause some of the slower farmers to not be able to participate in the pool.
        self.partial_time_limit: int = 25

        # There is always a risk of a reorg, in which case we cannot reward farmers that submitted partials in that
        # reorg. That is why we have a time delay before changing any account points.
        self.partial_confirmation_delay: int = 30

        # These are the phs that we want to look for on chain, that we can claim to our pool
        self.scan_p2_singleton_puzzle_hashes: Set[bytes32] = set()

        # Don't scan anything before this height, for efficiency (for example pool start date)
        self.scan_start_height: uint32 = uint32(1000)

        # Interval for scanning and collecting the pool rewards
        self.collect_pool_rewards_interval = 600

        # After this many confirmations, a transaction is considered final and irreversible
        self.confirmation_security_threshold = 6

        # Interval for making payout transactions to farmers
        self.payment_interval = 600

        # We will not make transactions with more targets than this, to ensure our transaction gets into the blockchain
        # faster.
        self.max_additions_per_transaction = 400

        # This is the list of payments that we have not sent yet, to farmers
        self.pending_payments: Optional[asyncio.Queue] = None

        # Keeps track of the latest state of our node
        self.blockchain_state = {"peak": None}

        # Whether or not the wallet is synced (required to make payments)
        self.wallet_synced = False

        # We target these many partials for this number of seconds. We adjust after receiving this many partials.
        self.number_of_partials_target: int = 30
        self.time_target: int = 24 * 360

        # Tasks (infinite While loops) for different purposes
        self.confirm_partials_loop_task: Optional[asyncio.Task] = None
        self.collect_pool_rewards_loop_task: Optional[asyncio.Task] = None
        self.create_payment_loop_task: Optional[asyncio.Task] = None
        self.submit_payment_loop_task: Optional[asyncio.Task] = None
        self.get_peak_loop_task: Optional[asyncio.Task] = None

        self.node_rpc_client: Optional[FullNodeRpcClient] = None
        self.wallet_rpc_client: Optional[WalletRpcClient] = None

    async def start(self):
        self.store = await PoolStore.create()
        self.pending_point_partials = asyncio.Queue()

        self_hostname = self.config["self_hostname"]
        self.node_rpc_client = await FullNodeRpcClient.create(
            self_hostname, uint16(8555), DEFAULT_ROOT_PATH, self.config
        )
        self.wallet_rpc_client = await WalletRpcClient.create(
            self.config["self_hostname"], uint16(9256), DEFAULT_ROOT_PATH, self.config
        )
        self.blockchain_state = await self.node_rpc_client.get_blockchain_state()
        res = await self.wallet_rpc_client.log_in_and_skip(fingerprint=self.wallet_fingerprint)
        self.log.info(f"Logging in: {res}")
        res = await self.wallet_rpc_client.get_wallet_balance(self.wallet_id)
        self.log.info(f"Obtaining balance: {res}")

        self.scan_p2_singleton_puzzle_hashes = await self.store.get_pay_to_singleton_phs()

        self.confirm_partials_loop_task = asyncio.create_task(self.confirm_partials_loop())
        self.collect_pool_rewards_loop_task = asyncio.create_task(self.collect_pool_rewards_loop())
        self.create_payment_loop_task = asyncio.create_task(self.create_payment_loop())
        self.submit_payment_loop_task = asyncio.create_task(self.submit_payment_loop())
        self.get_peak_loop_task = asyncio.create_task(self.get_peak_loop())

        self.pending_payments = asyncio.Queue()

    async def stop(self):
        if self.confirm_partials_loop_task is not None:
            self.confirm_partials_loop_task.cancel()
        if self.collect_pool_rewards_loop_task is not None:
            self.collect_pool_rewards_loop_task.cancel()
        if self.create_payment_loop_task is not None:
            self.create_payment_loop_task.cancel()
        if self.submit_payment_loop_task is not None:
            self.submit_payment_loop_task.cancel()
        if self.get_peak_loop_task is not None:
            self.get_peak_loop_task.cancel()

        self.wallet_rpc_client.close()
        await self.wallet_rpc_client.await_closed()
        self.node_rpc_client.close()
        await self.node_rpc_client.await_closed()
        await self.store.connection.close()

    async def get_peak_loop(self):
        """
        Periodically contacts the full node to get the latest state of the blockchain
        """
        while True:
            try:
                self.blockchain_state = await self.node_rpc_client.get_blockchain_state()
                self.wallet_synced = await self.wallet_rpc_client.get_synced()
                await asyncio.sleep(30)
            except asyncio.CancelledError:
                self.log.info("Cancelled get_peak_loop, closing")
                return
            except Exception as e:
                self.log.error(f"Unexpected error in get_peak_loop: {e}")
                await asyncio.sleep(30)

    async def collect_pool_rewards_loop(self):
        """
        Iterates through the blockchain, looking for pool rewards, and claims them, creating a transaction to the
        pool's puzzle_hash.
        """

        while True:
            try:
                if not self.blockchain_state["sync"]["synced"]:
                    await asyncio.sleep(60)
                    continue

                scan_phs: List[bytes32] = list(self.scan_p2_singleton_puzzle_hashes)
                peak_height = self.blockchain_state["peak"].height

                # Only get puzzle hashes with a certain number of confirmations or more, to avoid reorg issues
                coin_records: List[CoinRecord] = await self.node_rpc_client.get_coin_records_by_puzzle_hashes(
                    scan_phs,
                    include_spent_coins=False,
                    start_height=self.scan_start_height,
                )
                self.log.info(
                    f"Scanning for block rewards from {self.scan_start_height} to {peak_height}. "
                    f"Found: {len(coin_records)}"
                )
                ph_to_amounts: Dict[bytes32, int] = {}
                ph_to_coins: Dict[bytes32, List[CoinRecord]] = {}
                not_buried_amounts = 0
                for cr in coin_records:
                    if cr.confirmed_block_index > peak_height - self.confirmation_security_threshold:
                        not_buried_amounts += cr.coin.amount
                        continue
                    if cr.coin.puzzle_hash not in ph_to_amounts:
                        ph_to_amounts[cr.coin.puzzle_hash] = 0
                        ph_to_coins[cr.coin.puzzle_hash] = []
                    ph_to_amounts[cr.coin.puzzle_hash] += cr.coin.amount
                    ph_to_coins[cr.coin.puzzle_hash].append(cr)

                # For each p2sph, get the FarmerRecords
                farmer_records = await self.store.get_farmer_records_for_p2_singleton_phs(
                    set([ph for ph in ph_to_amounts.keys()])
                )

                # For each singleton, create, submit, and save a claim transaction
                claimable_amounts = 0
                not_claimable_amounts = 0
                for rec in farmer_records:
                    if rec.is_pool_member:
                        claimable_amounts += ph_to_amounts[rec.p2_singleton_puzzle_hash]
                    else:
                        not_claimable_amounts += ph_to_amounts[rec.p2_singleton_puzzle_hash]

                if len(coin_records) > 0:
                    self.log.info(f"Claimable amount: {claimable_amounts / (10**12)}")
                    self.log.info(f"Not claimable amount: {not_claimable_amounts / (10**12)}")
                    self.log.info(f"Not buried amounts: {not_buried_amounts / (10**12)}")

                for rec in farmer_records:
                    if rec.is_pool_member:
                        singleton_coin_record: Optional[
                            CoinRecord
                        ] = await self.node_rpc_client.get_coin_record_by_name(rec.singleton_coin_id)
                        if singleton_coin_record is None:
                            self.log.error(f"Could not find singleton coin {rec.singleton_coin_id}")
                            continue
                        if singleton_coin_record.spent:
                            self.log.warning(f"Singleton coin {rec.singleton_coin_id} is spent")
                            continue

                        spend_bundle = await create_absorb_transaction(
                            rec,
                            singleton_coin_record.coin,
                            ph_to_coins[rec.p2_singleton_puzzle_hash],
                            self.relative_lock_height,
                            self.constants.GENESIS_CHALLENGE,
                        )

                        push_tx_response: Dict = await self.node_rpc_client.push_tx(spend_bundle)
                        if push_tx_response["status"] == "SUCCESS":
                            # TODO(pool): save transaction in records
                            self.log.info(f"Submitted transaction successfully: {spend_bundle.name().hex()}")
                        else:
                            self.log.error(f"Error submitting transaction: {push_tx_response}")
                self.scan_start_height = uint32(
                    max(self.scan_start_height, peak_height - self.confirmation_security_threshold)
                )
                await asyncio.sleep(self.collect_pool_rewards_interval)
            except asyncio.CancelledError:
                self.log.info("Cancelled collect_pool_rewards_loop, closing")
                return
            except Exception as e:
                error_stack = traceback.format_exc()
                self.log.error(f"Unexpected error in collect_pool_rewards_loop: {e} {error_stack}")
                await asyncio.sleep(self.collect_pool_rewards_interval)

    async def create_payment_loop(self):
        """
        Calculates the points of each farmer, and splits the total funds received into coins for each farmer.
        Saves the transactions that we should make, to `amount_to_distribute`.
        """
        while True:
            try:
                if not self.blockchain_state["sync"]["synced"]:
                    self.log.warning("Not synced, waiting")
                    await asyncio.sleep(60)
                    continue

                if self.pending_payments.qsize() != 0:
                    self.log.warning(f"Pending payments ({self.pending_payments.qsize()}), waiting")
                    await asyncio.sleep(60)
                    continue

                self.log.info("Starting to create payment")

                coin_records: List[CoinRecord] = await self.node_rpc_client.get_coin_records_by_puzzle_hash(
                    self.default_target_puzzle_hash, include_spent_coins=False
                )

                coins_to_distribute: List[Coin] = []
                for coin_record in coin_records:
                    assert not coin_record.spent
                    if (
                        coin_record.spent_block_index
                        > self.blockchain_state["peak"].height - self.confirmation_security_threshold
                    ):
                        continue
                    coins_to_distribute.append(coin_record.coin)

                if len(coins_to_distribute) == 0:
                    self.log.info("No funds to distribute.")
                    await asyncio.sleep(120)
                    continue

                total_amount_claimed = sum([c.amount for c in coins_to_distribute])
                pool_coin_amount = int(total_amount_claimed * self.pool_fee)
                amount_to_distribute = total_amount_claimed - pool_coin_amount

                self.log.info(f"Total amount claimed: {total_amount_claimed / (10 ** 12)}")
                self.log.info(f"Pool coin amount (includes blockchain fee) {pool_coin_amount  / (10 ** 12)}")
                self.log.info(f"Total amount to distribute: {amount_to_distribute  / (10 ** 12)}")

                async with self.store.lock:
                    # Get the points of each farmer, as well as payout instructions. Here a chia address is used,
                    # but other blockchain addresses can also be used.
                    points_and_ph: List[
                        Tuple[uint64, bytes]
                    ] = await self.store.get_farmer_points_and_payout_instructions()
                    total_points = sum([pt for (pt, ph) in points_and_ph])
                    mojo_per_point = amount_to_distribute / total_points
                    self.log.info(f"Paying out {mojo_per_point} mojo / point")

                    additions_sub_list: List[Dict] = [
                        {"puzzle_hash": self.pool_fee_puzzle_hash, "amount": pool_coin_amount}
                    ]
                    for points, ph in points_and_ph:
                        additions_sub_list.append({"puzzle_hash": ph, "amount": points * mojo_per_point})

                        if len(additions_sub_list) == self.max_additions_per_transaction:
                            await self.pending_payments.put(additions_sub_list.copy())
                            self.log.info(f"Will make payments: {additions_sub_list}")
                            additions_sub_list = []

                    if len(additions_sub_list) > 0:
                        self.log.info(f"Will make payments: {additions_sub_list}")
                        await self.pending_payments.put(additions_sub_list.copy())

                    # Subtract the points from each farmer
                    await self.store.clear_farmer_points()

                await asyncio.sleep(self.payment_interval)
            except asyncio.CancelledError:
                self.log.info("Cancelled create_payments_loop, closing")
                return
            except Exception as e:
                error_stack = traceback.format_exc()
                self.log.error(f"Unexpected error in create_payments_loop: {e} {error_stack}")
                await asyncio.sleep(self.payment_interval)

    async def submit_payment_loop(self):
        while True:
            try:
                peak_height = self.blockchain_state["peak"].height
                if not self.blockchain_state["sync"]["synced"] or not self.wallet_synced:
                    self.log.warning("Waiting for wallet sync")
                    await asyncio.sleep(60)
                    continue

                payment_targets = await self.pending_payments.get()
                assert len(payment_targets) > 0

                self.log.info(f"Submitting a payment: {payment_targets}")

                # TODO(pool): make sure you have enough to pay the blockchain fee, this will be taken out of the pool
                # fee itself. Alternatively you can set it to 0 and wait longer
                blockchain_fee = 0.00001 * (10 ** 12) * len(payment_targets)
                try:
                    transaction: TransactionRecord = await self.wallet_rpc_client.send_transaction_multi(
                        self.wallet_id, payment_targets, fee=blockchain_fee
                    )
                except ValueError as e:
                    self.log.error(f"Error making payment: {e}")
                    await self.pending_payments.put(payment_targets)
                    continue

                self.log.info(f"Transaction: {transaction}")

                while (
                    not transaction.confirmed
                    or not (peak_height - transaction.confirmed_at_height) > self.confirmation_security_threshold
                ):
                    transaction = await self.wallet_rpc_client.get_transaction(self.wallet_id, transaction.name)
                    peak_height = self.blockchain_state["peak"].height
                    self.log.info(
                        f"Waiting for transaction to obtain {self.confirmation_security_threshold} confirmations"
                    )
                    if not transaction.confirmed:
                        self.log.info(f"Not confirmed. In mempool? {transaction.is_in_mempool()}")
                    else:
                        self.log.info(f"Confirmations: {peak_height - transaction.confirmed_at_height}")
                    await asyncio.sleep(30)

                # TODO(pool): persist in DB
                self.log.info(f"Successfully confirmed payments {payment_targets}")

            except asyncio.CancelledError:
                self.log.info("Cancelled submit_payment_loop, closing")
                return
            except Exception as e:
                # TODO(pool): retry transaction if failed
                self.log.error(f"Unexpected error in submit_payment_loop: {e}")
                await asyncio.sleep(60)

    async def confirm_partials_loop(self):
        """
        Pulls things from the queue of partials one at a time, and adjusts balances.
        """

        while True:
            try:
                # The points are based on the difficulty at the time of partial submission, not at the time of
                # confirmation
                partial, time_received, points_received = await self.pending_point_partials.get()

                # Wait a few minutes to check if partial is still valid in the blockchain (no reorgs)
                await asyncio.sleep((max(0, time_received + self.partial_confirmation_delay - time.time() - 5)))

                # Starts a task to check the remaining things for this partial and optionally update points
                asyncio.create_task(self.check_and_confirm_partial(partial, points_received))
            except asyncio.CancelledError:
                self.log.info("Cancelled confirm partials loop, closing")
                return
            except Exception as e:
                self.log.error(f"Unexpected error: {e}")

    async def check_and_confirm_partial(self, partial: SubmitPartial, points_received: uint64) -> None:
        try:
            # TODO(pool): these lookups to the full node are not efficient and can be cached, especially for
            #  scaling to many users
            if partial.payload.end_of_sub_slot:
                response = await self.node_rpc_client.get_recent_signage_point_or_eos(None, partial.payload.sp_hash)
                if response is None or response["reverted"]:
                    self.log.info(f"Partial EOS reverted: {partial.payload.sp_hash}")
                    return
            else:
                response = await self.node_rpc_client.get_recent_signage_point_or_eos(partial.payload.sp_hash, None)
                if response is None or response["reverted"]:
                    self.log.info(f"Partial SP reverted: {partial.payload.sp_hash}")
                    return

            # Now we know that the partial came on time, but also that the signage point / EOS is still in the
            # blockchain. We need to check for double submissions.
            pos_hash = partial.payload.proof_of_space.get_hash()
            if self.recent_points_added.get(pos_hash):
                self.log.info(f"Double signage point submitted for proof: {partial.payload}")
                return
            self.recent_points_added.put(pos_hash, uint64(1))

            # Now we need to check to see that the singleton in the blockchain is still assigned to this pool
            singleton_state: Optional[SingletonState] = await self.get_and_validate_singleton_state(partial)

            if singleton_state is None:
                # This singleton doesn't exist, or isn't assigned to our pool
                return
            if singleton_state.escaping:
                # Don't give rewards while escaping from the pool (is this necessary?)
                return

            async with self.store.lock:
                farmer_record: Optional[FarmerRecord] = await self.store.get_farmer_record(
                    partial.payload.launcher_id
                )
                if farmer_record is None:
                    self.log.info(f"New farmer: {partial.payload.launcher_id.hex()}")
                    farmer_record = FarmerRecord(
                        partial.payload.launcher_id,
                        partial.payload.authentication_key_info.authentication_public_key,
                        partial.payload.authentication_key_info.authentication_public_key_timestamp,
                        partial.payload.owner_public_key,
                        self.default_target_puzzle_hash,
                        singleton_state.relative_lock_height,
                        partial.payload.proof_of_space.pool_contract_puzzle_hash,
                        singleton_state.blockchain_height,
                        singleton_state.singleton_coin_id,
                        points_received,
                        partial.payload.suggested_difficulty,
                        partial.payload.pool_payout_instructions,
                        True,
                    )
                    self.scan_p2_singleton_puzzle_hashes.add(partial.payload.proof_of_space.pool_contract_puzzle_hash)
                else:
                    if not farmer_record.is_pool_member:
                        # Don't award points to non pool members
                        return
                    assert partial.payload.owner_public_key == farmer_record.owner_public_key
                    assert (
                        partial.payload.proof_of_space.pool_contract_puzzle_hash
                        == farmer_record.p2_singleton_puzzle_hash
                    )

                    new_payout_instructions: bytes = farmer_record.pool_payout_instructions
                    new_authentication_pk: G1Element = farmer_record.authentication_public_key
                    new_authentication_pk_timestamp: uint64 = farmer_record.authentication_public_key_timestamp
                    if farmer_record.pool_payout_instructions != partial.payload.pool_payout_instructions:
                        # Only allow changing payout instructions if we have the latest authentication public key
                        if (
                            farmer_record.authentication_public_key_timestamp
                            <= partial.payload.authentication_key_info.authentication_public_key_timestamp
                        ):
                            # This means the authentication key being used is at least as new as the one in the DB
                            self.log.info(
                                f"Farmer changing rewards target to {partial.payload.pool_payout_instructions.hex()}"
                            )
                            new_payout_instructions = partial.payload.pool_payout_instructions
                            new_authentication_pk = partial.payload.authentication_key_info.authentication_public_key
                            new_authentication_pk_timestamp = (
                                partial.payload.authentication_key_info.authentication_public_key_timestamp
                            )
                        else:
                            # This means the timestamp in DB is new
                            self.log.info("Not changing pool payout instructions, don't have newest authentication key")
                    farmer_record = FarmerRecord(
                        partial.payload.launcher_id,
                        new_authentication_pk,
                        new_authentication_pk_timestamp,
                        partial.payload.owner_public_key,
                        self.default_target_puzzle_hash,
                        singleton_state.relative_lock_height,
                        partial.payload.proof_of_space.pool_contract_puzzle_hash,
                        singleton_state.blockchain_height,
                        singleton_state.singleton_coin_id,
                        uint64(farmer_record.points + points_received),
                        farmer_record.difficulty,
                        new_payout_instructions,
                        True,
                    )

                await self.store.add_farmer_record(farmer_record)
                await self.store.add_partial(
                    partial.payload.launcher_id, uint64(int(time.time())), points_received
                )

            self.log.info(f"Farmer {partial.payload.owner_public_key} updated points to: " f"{farmer_record.points}")
        except Exception as e:
            error_stack = traceback.format_exc()
            self.log.error(f"Exception in confirming partial: {e} {error_stack}")

    async def get_and_validate_singleton_state_inner(
        self, partial: SubmitPartial
    ) -> Optional[Tuple[SingletonState, bool, bool]]:
        farmer_record: Optional[FarmerRecord] = await self.store.get_farmer_record(partial.payload.launcher_id)
        if farmer_record is None:
            # TODO(chia-dev)
<<<<<<< HEAD
            genesis_coin: Optional[CoinRecord] = await self.node_rpc_client.get_coin_record_by_name(
                partial.payload.launcher_id
            )
            if genesis_coin is None:
                self.log.warning(f"Can not find genesis coin {partial.payload.launcher_id}")
                return None
            if not genesis_coin.spent:
=======
            launcher_coin: Optional[CoinRecord] = await self.node_rpc_client.get_coin_record_by_name(
                partial.payload.launcher_id
            )
            if launcher_coin is None:
                self.log.warning(f"Can not find genesis coin {partial.payload.launcher_id}")
                return None
            if not launcher_coin.spent:
>>>>>>> a6ec30b0
                self.log.warning(f"Genesis coin {partial.payload.launcher_id} not spent")
                return None

            await self.node_rpc_client.get_additions_and_removals()
            # Get genesis coin record
            # Follow children in block
            launcher_id_coin_rec = 0

        # While spent
        # Get coin additions and removals
        # follow singleton

        # If assigned to pool returns SingletonState
        PoolState()

        # If same coin Id, return updated False, otherwise True
        return (
            SingletonState(
                self.pool_url,
                self.default_target_puzzle_hash,
                self.relative_lock_height,
                self.min_difficulty,
                False,
                0,
                token_bytes(32),
            ),
            False,
            True,
        )

    async def get_and_validate_singleton_state(self, partial: SubmitPartial) -> Optional[SingletonState]:
        """
        :return: the state of the singleton, if it currently exists in the blockchain, and if it is assigned to
        our pool, with the correct parameters.
        """
        singleton_task: Optional[Task] = self.follow_singleton_tasks.get(partial.payload.launcher_id, None)
        if singleton_task is None or singleton_task.done():
            singleton_task = await asyncio.create_task(self.get_and_validate_singleton_state_inner(partial))
            self.follow_singleton_tasks[partial.payload.launcher_id] = singleton_task
            new_singleton_state, updated, is_pool_member = await singleton_task
            await self.follow_singleton_tasks.pop(partial.payload.launcher_id)
            if updated:
                # This means the singleton has been changed in the blockchain (either by us or someone else). We still
                # keep track of this singleton if the farmer has changed to a different pool, in case they switch back.
                assert new_singleton_state is not None
                await self.store.update_singleton(
                    partial.payload.launcher_id, new_singleton_state.singleton_coin_id, is_pool_member
                )

        else:
            # Don't need to update in this case, because there is already another coroutine updating, so we just
            # wait for that
            new_singleton_state, _, _ = await singleton_task

        return new_singleton_state

    async def process_partial(
        self,
        partial: SubmitPartial,
        time_received_partial: uint64,
        balance: uint64,
        current_difficulty: uint64,
        can_update_difficulty: bool,
    ) -> Dict:
        if partial.payload.suggested_difficulty < self.min_difficulty:
            return {
                "error_code": PoolErr.INVALID_DIFFICULTY.value,
                "error_message": f"Invalid difficulty {partial.payload.suggested_difficulty}. minimum: {self.min_difficulty} ",
            }

        # Validate signatures
        pk1: G1Element = partial.payload.owner_public_key
        m1: bytes = bytes(partial.payload.authentication_key_info)
        pk2: G1Element = partial.payload.proof_of_space.plot_public_key
        m2: bytes = partial.payload.get_hash()
        pk3: G1Element = partial.payload.authentication_key_info.authentication_public_key
        valid_sig = AugSchemeMPL.aggregate_verify(
            [pk1, pk2, pk3], [m1, m2, m2], partial.auth_key_and_partial_aggregate_signature
        )
        self.log.error(f"Partial payload: {partial.payload} hash {partial.payload.get_hash()}")
        if not valid_sig:
            return {
                "error_code": PoolErr.INVALID_SIGNATURE.value,
                "error_message": f"The aggregate signature is invalid {partial.auth_key_and_partial_aggregate_signature}",
            }

        if partial.payload.proof_of_space.pool_contract_puzzle_hash != launcher_id_to_p2_puzzle_hash(partial.payload.launcher_id):
            return {
                "error_code": PoolErr.INVALID_P2_SINGLETON_PUZZLE_HASH.value,
                "error_message": f"The puzzl h {partial.auth_key_and_partial_aggregate_signature}",
            }

        if partial.payload.end_of_sub_slot:
            response = await self.node_rpc_client.get_recent_signage_point_or_eos(None, partial.payload.sp_hash)
        else:
            response = await self.node_rpc_client.get_recent_signage_point_or_eos(partial.payload.sp_hash, None)

        if response is None or response["reverted"]:
            return {
                "error_code": PoolErr.NOT_FOUND.value,
                "error_message": f"Did not find signage point or EOS {partial.payload.sp_hash}, {response}",
            }
        node_time_received_sp = response["time_received"]

        signage_point: Optional[SignagePoint] = response.get("signage_point", None)
        end_of_sub_slot: Optional[EndOfSubSlotBundle] = response.get("eos", None)

        if time_received_partial - node_time_received_sp > self.partial_time_limit:
            return {
                "error_code": PoolErr.TOO_LATE.value,
                "error_message": f"Received partial in {time_received_partial - node_time_received_sp}. "
                f"Make sure your proof of space lookups are fast, and network connectivity is good. Response "
                f"must happen in less than {self.partial_time_limit} seconds. NAS or networking farming can be an "
                f"issue",
            }

        # Validate the proof
        if signage_point is not None:
            challenge_hash: bytes32 = signage_point.cc_vdf.challenge
        else:
            challenge_hash = end_of_sub_slot.challenge_chain.challenge_chain_end_of_slot_vdf.get_hash()

        quality_string: Optional[bytes32] = partial.payload.proof_of_space.verify_and_get_quality_string(
            self.constants, challenge_hash, partial.payload.sp_hash
        )
        if quality_string is None:
            return {
                "error_code": PoolErr.INVALID_PROOF.value,
                "error_message": f"Invalid proof of space {partial.payload.sp_hash}",
            }

        required_iters: uint64 = calculate_iterations_quality(
            self.constants.DIFFICULTY_CONSTANT_FACTOR,
            quality_string,
            partial.payload.proof_of_space.size,
            current_difficulty,
            partial.payload.sp_hash,
        )

        if required_iters >= self.iters_limit:
            return {
                "error_code": PoolErr.PROOF_NOT_GOOD_ENOUGH.value,
                "error_message": f"Proof of space has required iters {required_iters}, too high for difficulty "
                f"{current_difficulty}",
            }

        await self.pending_point_partials.put((partial, time_received_partial, current_difficulty))

        if can_update_difficulty:
            async with self.store.lock:
                # Obtains the new record in case we just updated difficulty
                farmer_record: Optional[FarmerRecord] = await self.store.get_farmer_record(
                    partial.payload.launcher_id
                )
                if farmer_record is not None:
                    current_difficulty = farmer_record.difficulty
                    # Decide whether to update the difficulty
                    recent_partials = await self.store.get_recent_partials(
                        partial.payload.launcher_id, self.number_of_partials_target
                    )
                    # Only update the difficulty if we meet certain conditions
                    new_difficulty: uint64 = get_new_difficulty(
                        recent_partials,
                        self.number_of_partials_target,
                        self.time_target,
                        current_difficulty,
                        time_received_partial,
                        self.min_difficulty,
                    )

                    # Only allow changing difficulty if we have the latest authentication public key
                    if (
                        current_difficulty != new_difficulty
                        and farmer_record.authentication_public_key_timestamp
                        <= partial.payload.authentication_key_info.authentication_public_key_timestamp
                    ):
                        await self.store.update_difficulty(partial.payload.launcher_id, new_difficulty)
                        return {"points_balance": balance, "current_difficulty": new_difficulty}

        return {"points_balance": balance, "current_difficulty": current_difficulty}<|MERGE_RESOLUTION|>--- conflicted
+++ resolved
@@ -580,15 +580,6 @@
         farmer_record: Optional[FarmerRecord] = await self.store.get_farmer_record(partial.payload.launcher_id)
         if farmer_record is None:
             # TODO(chia-dev)
-<<<<<<< HEAD
-            genesis_coin: Optional[CoinRecord] = await self.node_rpc_client.get_coin_record_by_name(
-                partial.payload.launcher_id
-            )
-            if genesis_coin is None:
-                self.log.warning(f"Can not find genesis coin {partial.payload.launcher_id}")
-                return None
-            if not genesis_coin.spent:
-=======
             launcher_coin: Optional[CoinRecord] = await self.node_rpc_client.get_coin_record_by_name(
                 partial.payload.launcher_id
             )
@@ -596,7 +587,6 @@
                 self.log.warning(f"Can not find genesis coin {partial.payload.launcher_id}")
                 return None
             if not launcher_coin.spent:
->>>>>>> a6ec30b0
                 self.log.warning(f"Genesis coin {partial.payload.launcher_id} not spent")
                 return None
 
