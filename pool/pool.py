--- conflicted
+++ resolved
@@ -38,23 +38,16 @@
 from chia.util.lru_cache import LRUCache
 from chia.util.chia_logging import initialize_logging
 from chia.pools.pool_puzzles import (
-<<<<<<< HEAD
-=======
     get_most_recent_singleton_coin_from_coin_spend,
->>>>>>> a714548c
     get_delayed_puz_info_from_launcher_spend,
     launcher_id_to_p2_puzzle_hash,
 )
 
 from .blockchain_state import StateKeeper
 from .difficulty_adjustment import get_new_difficulty
-<<<<<<< HEAD
 from .payment_manger.abstract import AbstractPaymentManager
 from .payment_manger.default import DefaultPaymentManager
-from .singleton import get_singleton_state, get_coin_spend
-=======
 from .singleton import create_absorb_transaction, get_singleton_state, get_coin_spend, get_farmed_height
->>>>>>> a714548c
 from .store.abstract import AbstractPoolStore
 from .store.sqlite_store import SqlitePoolStore
 from .record import FarmerRecord
@@ -196,9 +189,6 @@
         await self.wallet_rpc_client.await_closed()
         self.node_rpc_client.close()
         await self.node_rpc_client.await_closed()
-<<<<<<< HEAD
-        await self.store.close()
-=======
         await self.store.connection.close()
 
     async def get_peak_loop(self):
@@ -461,7 +451,6 @@
                 # TODO(pool): retry transaction if failed
                 self.log.error(f"Unexpected error in submit_payment_loop: {e}")
                 await asyncio.sleep(60)
->>>>>>> a714548c
 
     async def confirm_partials_loop(self):
         """
