import os
import sys

import setuptools
from setuptools import setup


# Utility function to read the README file.
# Used for the long_description.  It's nice, because now 1) we have a top level
# README file and 2) it's easier to type in the README file than to put a raw
# string in below ...
def read(fname):
    return open(os.path.join(os.path.dirname(__file__), fname)).read()


dependencies = [
<<<<<<< HEAD
    "chia-blockchain==2.4.2",
    "setuptools~=56.1.0",
    "aiosqlite==0.20.0",
    "aiohttp==3.9.4",
    "pytest==8.1.1",
    "PyMySQL==1.1.0",
    "chia_rs>=0.5.2",
=======
    "chia-blockchain==2.0.0",
    "blspy==2.0.3",
    "setuptools~=56.1.0",
    "aiosqlite==0.20.0",
    "aiohttp==3.9.5",
    "pytest==8.2.1",
    "PyMySQL==1.1.1",
>>>>>>> 84aa0bfc
]

dev_dependencies = [
    "types-aiofiles==23.1.0.5",
    "types-pyyaml==6.0.12.11",
    "types-setuptools==68.0.0.3",
    "types-PyMySQL==1.1.0.1",
]

kwargs = dict(
    name="chia-pool-reference",
    version="1.2",
    author="Mariano Sorgente",
    author_email="mariano@chia.net",
    description=("A reference pool for the Chia blockchain."),
    license="Apache",
    packages=setuptools.find_packages(),
    install_requires=dependencies,
    extras_require=dict(
        dev=dev_dependencies,
    ),
    long_description=read("README.md"),
    classifiers=[
        "Development Status :: 3 - Alpha",
        "Topic :: Utilities",
        "License :: OSI Approved :: BSD License",
    ],
)

if "setup_file" in sys.modules:
    # include dev deps in regular deps when run in snyk
    dependencies.extend(dev_dependencies)

setup(**kwargs)  # type: ignore<|MERGE_RESOLUTION|>--- conflicted
+++ resolved
@@ -14,23 +14,13 @@
 
 
 dependencies = [
-<<<<<<< HEAD
     "chia-blockchain==2.4.2",
-    "setuptools~=56.1.0",
-    "aiosqlite==0.20.0",
-    "aiohttp==3.9.4",
-    "pytest==8.1.1",
-    "PyMySQL==1.1.0",
     "chia_rs>=0.5.2",
-=======
-    "chia-blockchain==2.0.0",
-    "blspy==2.0.3",
     "setuptools~=56.1.0",
     "aiosqlite==0.20.0",
     "aiohttp==3.9.5",
     "pytest==8.2.1",
     "PyMySQL==1.1.1",
->>>>>>> 84aa0bfc
 ]
 
 dev_dependencies = [
